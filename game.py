--- conflicted
+++ resolved
@@ -329,17 +329,9 @@
             done (bool): Whether the game is over.
             score (float): Current game score.
         """
-<<<<<<< HEAD
         # Store previous positions
         previous_pacman_positions = self.pacman.action_vec.clone().tolist()
         previous_ghost_positions = self.ghosts.action_vec.clone().tolist()
-=======
-        if pacman_action_vec is None or ghost_action_vec is None:
-            raise ValueError("Action vectors for Pac-Man or Ghosts are None!")
-
-        # Increment game tick
-        self.game_tick += 1
->>>>>>> bb8b4884
 
         # Update agent positions
         self.pacman.set_action(pacman_action_vec)
